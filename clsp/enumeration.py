--- conflicted
+++ resolved
@@ -1,513 +1,510 @@
-# Literature
-# [1] Van Der Rest, Cas, and Wouter Swierstra. "A completely unique account of enumeration."
-#     Proceedings of the ACM on Programming Languages 6.ICFP (2022): 105.
-
-# Here, the indexed type [1, Section 4] is the tree grammar, where indices are non-terminals.
-# Uniqueness is guaranteed by python's set (instead of list) data structure.
-
-from functools import partial
-import itertools
-from inspect import Parameter, signature, _ParameterKind, _empty
-from collections import deque
-from collections.abc import Callable, Hashable, Iterable, Mapping, Sequence
-from typing import Any, Optional, TypeAlias, TypeVar
-from heapq import merge
-
-from clsp.sortedenum import sorted_product
-
-from .grammar import (
-    GVar,
-    ParameterizedTreeGrammar,
-    Predicate,
-    RHSRule,
-)
-from .types import Literal
-
-S = TypeVar("S")  # non-terminals
-T = TypeVar("T", bound=Hashable)
-
-Tree: TypeAlias = tuple[T, tuple["Tree[T]", ...]]
-
-
-def tree_size(tree: Tree[T]) -> int:
-    """The number of nodes in a tree."""
-
-    result = 0
-    trees: deque[Tree[T]] = deque((tree,))
-    while trees:
-        result += 1
-        trees.extendleft(trees.pop()[1])
-    return result
-
-
-<<<<<<< HEAD
-def takewhile_inclusive(pred: Callable[[T], bool], it: Iterable[T]) -> Iterable[T]:
-    """Like takewhile, but also returns the first element not satisfying `pred`"""
-    for elem in it:
-        yield elem
-        if not pred(elem):
-            return
-
-
-def enumerate_terms(
-    start: S,
-    grammar: ParameterizedTreeGrammar[S, T],
-    max_count: Optional[int] = None,
-) -> Iterable[Tree[T]]:
-    return itertools.islice(enumerate_terms_iter(start, grammar, max_count), max_count)
-
-
-def validate_term(rule: RHSRule[S, T], term: Tree[T]) -> bool:
-    arguments = term[1]
-    substitution = {
-        param.name: subterm
-        for subterm, param in zip(arguments, rule.parameters)
-        if isinstance(param, GVar)
-    }
-    return all(predicate.eval(substitution) for predicate in rule.predicates)
-
-
-def enumerate_terms_iter(
-    start: S, grammar: ParameterizedTreeGrammar[S, T], max_count: Optional[int] = None
-) -> Iterable[Tree[T]]:
-    """
-    Enumerate terms as an iterator in an ascending way.
-    """
-    if start not in grammar.nonterminals():
-        return []
-
-    if max_count is not None:
-        max_count += 1
-
-    old_terms: dict[S, list[Tree[T]]] = {n: [] for n in grammar.nonterminals()}
-    already_checked: dict[S, set[int]] = {n: set() for n in grammar.nonterminals()}
-
-    terms_size: int = -1
-
-    generation = 0
-
-    there_are_more_new_terms = True
-    while there_are_more_new_terms or terms_size < sum(len(ts) for ts in old_terms.values()):
-        there_are_more_new_terms = False
-        terms_size = sum(len(ts) for ts in old_terms.values())
-        generation = generation + 1
-        for n, rhs in grammar.as_tuples():
-            out_iter, avoid_iter = itertools.tee(
-                merge(
-                    *(
-                        filter(
-                            lambda new_term: hash(new_term)
-                            not in already_checked[
-                                n
-                            ]  # Skip already generated terms for a specific symbol n
-                            and validate_term(rule, new_term),  # Check the predicates
-                            sorted_product(  # Build the new terms in a sorted iterator.
-                                *(
-                                    old_terms[m]
-                                    if not isinstance(m, Literal)
-                                    else [
-                                        (m.value, ())
-                                    ]  # Build new terms from old terms and literals
-                                    for m in rule.all_args()
-                                ),
-                                key=tree_size,  # Sort them by size
-                                combine=partial(
-                                    lambda c, args: (c, tuple(args)), rule.terminal
-                                ),  # Construct a new term from the arguments
-                            ),
-                        )
-                        # for c, ms in sorted(exprs, key=lambda expr: len(expr[1]))
-                        for rule in rhs
-                    ),
-                    key=tree_size,
-                ),
-            )
-
-            if n == start:
-                for i in out_iter:
-                    if tree_size(i) <= generation:
-                        yield i
-                    else:
-                        there_are_more_new_terms = True
-                        break
-
-            for i in avoid_iter:
-                if tree_size(i) <= generation:
-                    already_checked[n].add(hash(i))
-                    if max_count is None or len(old_terms[n]) <= max_count:
-                        old_terms[n].append(i)
-                else:
-                    there_are_more_new_terms = True
-                    break
-
-
-=======
->>>>>>> 0ddcb305
-def bounded_union(old_elements: set[S], new_elements: Iterable[S], max_count: int) -> set[S]:
-    """Return the union of old_elements and new_elements up to max_count elements as a new set."""
-
-    result: set[S] = old_elements.copy()
-    for element in new_elements:
-        if len(result) >= max_count:
-            return result
-        elif element not in result:
-            result.add(element)
-    return result
-
-
-def new_terms(rhs: Iterable[RHSRule[S, T]], existing_terms: dict[S, set[Tree[T]]]) -> set[Tree[T]]:
-    output_set: set[Tree[T]] = set()
-    for rule in rhs:
-        list_of_params = list(rule.binder.keys())
-
-        for params in itertools.product(
-            *(existing_terms[rule.binder[name]] for name in list_of_params)
-        ):
-            params_dict = {list_of_params[i]: param for i, param in enumerate(params)}
-            if all((predicate.eval(params_dict) for predicate in rule.predicates)):
-                for args in itertools.product(
-                    *(
-                        existing_terms[arg] if not isinstance(arg, Literal) else [(arg.value, ())]
-                        for arg in rule.args
-                    )
-                ):
-                    output_set.add(
-                        (
-                            rule.terminal,
-                            tuple(
-                                itertools.chain(
-                                    (
-                                        (
-                                            (parameter.value, ())
-                                            if isinstance(parameter, Literal)
-                                            else params_dict[parameter.name]
-                                        )
-                                        for parameter in rule.parameters
-                                    ),
-                                    args,
-                                )
-                            ),
-                        )
-                    )
-    return output_set
-
-
-def enumerate_terms2(
-    start: S,
-    grammar: ParameterizedTreeGrammar[S, T],
-    max_count: Optional[int] = 100,
-) -> Iterable[Tree[T]]:
-    """Given a start symbol and a tree grammar, enumerate at most max_count ground terms derivable
-    from the start symbol ordered by (depth, term size).
-    """
-
-    if start not in grammar.nonterminals():
-        return []
-
-    # accumulator for previously seen terms
-    result: set[Tree[T]] = set()
-    terms: dict[S, set[Tree[T]]] = {n: set() for n in grammar.nonterminals()}
-    terms_size: int = -1
-    while terms_size < sum(len(ts) for ts in terms.values()):
-        terms_size = sum(len(ts) for ts in terms.values())
-
-        if max_count is None:
-            # new terms are built from previous terms according to grammar
-            terms = {n: new_terms(exprs, terms) for (n, exprs) in grammar.as_tuples()}
-        else:
-            terms = {
-                n: terms[n]
-                if len(terms[n]) >= max_count
-                else bounded_union(
-                    terms[n], sorted(new_terms(exprs, terms), key=tree_size), max_count
-                )
-                for (n, exprs) in grammar.as_tuples()
-            }
-        for term in sorted(terms[start], key=tree_size):
-            # yield term if not seen previously
-            if term not in result:
-                result.add(term)
-                yield term
-
-
-def group_by_tree_size(terms: Iterable[Tree[T]]) -> dict[int, set[Tree[T]]]:
-    """Groups terms by tree_size as a dictionary mapping size to sets of terms."""
-
-    result: dict[int, set[Tree[T]]] = dict()
-    for term in terms:
-        size = tree_size(term)
-        ts = result.get(size, set())
-        ts.add(term)
-        result[size] = ts
-    return result
-
-
-def grouped_bounded_union(
-    grouped_old_terms: dict[int, set[Tree[T]]],
-    grouped_new_terms: dict[int, set[Tree[T]]],
-    max_count: int,
-    term_size: int,
-) -> set[Tree[T]]:
-    return set(
-        itertools.chain.from_iterable(
-            bounded_union(
-                grouped_old_terms.get(i, set()),
-                grouped_new_terms.get(i, set()),
-                max_count,
-            )
-            for i in range(term_size + 1)
-        )
-    )
-
-
-def enumerate_terms_of_size(
-    start: S,
-    grammar: Mapping[S, Iterable[tuple[T, list[S]]]],
-    term_size: int,
-    max_count: int,
-) -> Iterable[Tree[T]]:
-    """Given a start symbol, a tree grammar, and term size, enumerate at most max_count ground terms
-    of specified term size derivable from the start symbol."""
-
-    # accumulator for previously seen terms
-    result: set[Tree[T]] = set()
-    terms: dict[S, set[Tree[T]]] = {n: set() for n in grammar.keys()}
-    terms_size: int = -1
-    while terms_size < sum(len(ts) for ts in terms.values()):
-        terms_size = sum(len(ts) for ts in terms.values())
-
-        new_terms: Callable[[Iterable[tuple[T, list[S]]]], set[Tree[T]]] = lambda exprs: {
-            (c, tuple(args))
-            for (c, ms) in exprs
-            for args in itertools.product(*(terms[m] for m in ms))
-        }
-
-        terms = {
-            n: terms[n]
-            if len(terms[n]) >= max_count * (terms_size + 1)
-            else grouped_bounded_union(
-                group_by_tree_size(terms[n]),
-                group_by_tree_size(new_terms(exprs)),
-                max_count,
-                term_size,
-            )
-            for (n, exprs) in grammar.items()
-        }
-
-        for term in terms[start]:
-            # yield term if not seen previously
-            if tree_size(term) == term_size and term not in result:
-                result.add(term)
-                yield term
-
-
-def interpret_term(term: Tree[T], interpretation: Optional[dict[T, Any]] = None) -> Any:
-    """Recursively evaluate given term."""
-
-    terms: deque[Tree[T]] = deque((term,))
-    combinators: deque[tuple[T, int]] = deque()
-    # decompose terms
-    while terms:
-        t = terms.pop()
-        combinators.append((t[0], len(t[1])))
-        terms.extend(reversed(t[1]))
-    results: deque[Any] = deque()
-
-    # apply/call decomposed terms
-    while combinators:
-        (c, n) = combinators.pop()
-        parameters_of_c: Sequence[Parameter] = []
-        current_combinator: partial[Any] | T | Callable[..., Any] = (
-            c if interpretation is None else interpretation[c]
-        )
-
-        if callable(current_combinator):
-            try:
-                parameters_of_c = list(signature(current_combinator).parameters.values())
-            except ValueError:
-                raise RuntimeError(
-                    f"Interpretation of combinator {c} does not expose a signature. "
-                    "If it's a built-in, you can simply wrap it in another function."
-                )
-
-            if n == 0 and len(parameters_of_c) == 0:
-                current_combinator = current_combinator()
-
-        arguments = deque((results.pop() for _ in range(n)))
-
-        while arguments:
-            if not callable(current_combinator):
-                raise RuntimeError(
-                    f"Interpretation of combinator {c} is applied to {n} argument(s), "
-                    f"but can only be applied to {n - len(arguments)}"
-                )
-
-            use_partial = False
-
-            simple_arity = len(list(filter(lambda x: x.default == _empty, parameters_of_c)))
-            default_arity = len(list(filter(lambda x: x.default != _empty, parameters_of_c)))
-
-            # if any parameter is marked as var_args, we need to use all available arguments
-            pop_all = any(map(lambda x: x.kind == _ParameterKind.VAR_POSITIONAL, parameters_of_c))
-
-            # If a var_args parameter is found, we need to subtract it from the normal parameters.
-            # Note: python does only allow one parameter in the form of *arg
-            if pop_all:
-                simple_arity -= 1
-
-            # If a combinator needs more arguments than available, we need to use partial
-            # application
-            if simple_arity > len(arguments):
-                use_partial = True
-
-            fixed_parameters: deque[Any] = deque(
-                arguments.popleft() for _ in range(min(simple_arity, len(arguments)))
-            )
-
-            var_parameters: deque[Any] = deque()
-            if pop_all:
-                var_parameters.extend(arguments)
-                arguments = deque()
-
-            default_parameters: deque[Any] = deque()
-            for _ in range(default_arity):
-                try:
-                    default_parameters.append(arguments.popleft())
-                except IndexError:
-                    pass
-
-            if use_partial:
-                current_combinator = partial(
-                    current_combinator,
-                    *fixed_parameters,
-                    *var_parameters,
-                    *default_parameters,
-                )
-            else:
-                current_combinator = current_combinator(
-                    *fixed_parameters, *var_parameters, *default_parameters
-                )
-
-        results.append(current_combinator)
-    return results.pop()
-
-
-def test() -> None:
-    # d: Mapping[str, list[tuple[str, list[str]]]] = {
-    #     "X": [("a", []), ("b", ["X", "Y"])],
-    #     "Y": [("c", []), ("d", ["Y", "X"])],
-    # }
-    d: ParameterizedTreeGrammar[str, str] = ParameterizedTreeGrammar()
-    d.update(
-        {
-            "X": deque(
-                [
-                    RHSRule({}, [], "a", [], []),
-                    RHSRule({"x": "X", "y": "Y"}, [], "b", [GVar("x"), GVar("y")], []),
-                ]
-            )
-        }
-    )
-    d.update(
-        {
-            "Y": deque(
-                [
-                    RHSRule({}, [], "c", [], []),
-                    RHSRule({"x": "X", "y": "Y"}, [], "d", [GVar("y"), GVar("x")], []),
-                ]
-            )
-        }
-    )
-    # d = {
-    #    "X": [("x", ["X1"])],
-    #    "X1": [("x", ["X2"])],
-    #    "X2": [("x", ["X3"])],
-    #    "X3": [("x", ["X4"])],
-    #    "X4": [("x", ["X5"])],
-    #    "X5": [("x", ["Z"])],
-    #    "X6": [("x", ["X7"])],
-    #    "X7": [("x", ["X8"])],
-    #    "X8": [("x", ["X9"])],
-    #    "X9": [("x", ["Z"])],
-    #    "Z": [("a", []), ("b", ["Z", "Y"])],
-    #    "Y": [("c", []), ("d", ["Y", "Z"])],
-    # }
-    # d = {
-    #    "X": [("a", []), ("b", ["Y", "Y", "Y"])],
-    #    "Y": [("c", []), ("d", ["Z"])],
-    #    "Z": [("e", [])],
-    # }
-
-    import timeit
-
-    start = timeit.default_timer()
-
-    for i, r in enumerate(itertools.islice(enumerate_terms("X", d, max_count=100), 1000000)):
-        print(i, (r))
-
-    print("Time: ", timeit.default_timer() - start)
-
-
-def test2() -> None:
-    class A:
-        def __call__(self) -> str:
-            return "A"
-
-    class B:
-        def __call__(self, a: str, b: str) -> str:
-            return f"({a}) ->B-> ({b})"
-
-    class C:
-        def __call__(self) -> str:
-            return "C"
-
-    class D:
-        def __call__(self, a: str, b: str) -> str:
-            return f"({a}) ->D-> ({b})"
-
-    # d: dict[str, list[tuple[A | B | C | D | str, list[str]]]] = {
-    #     "X": [(A(), []), (B(), ["X", "Y"]), ("Z", [])],
-    #     "Y": [(C(), []), (D(), ["Y", "X"])],
-    # }
-    d: ParameterizedTreeGrammar[str, A | B | C | D | str] = ParameterizedTreeGrammar()
-    d.update(
-        {
-            "X": deque(
-                [
-                    RHSRule({}, [], A(), [], []),
-                    RHSRule({"x": "X", "y": "Y"}, [], B(), [GVar("x"), GVar("y")], []),
-                ]
-            )
-        }
-    )
-    d.update(
-        {
-            "Y": deque(
-                [
-                    RHSRule({}, [], "Z", [], []),
-                    RHSRule({"x": "Y", "y": "Y"}, [], D(), [GVar("y"), GVar("x")], []),
-                ]
-            )
-        }
-    )
-
-    import timeit
-
-    start = timeit.default_timer()
-
-    for i, r in enumerate(itertools.islice(enumerate_terms("X", d, max_count=100), 1000000)):
-        print(i, interpret_term(r))
-
-    print("Time: ", timeit.default_timer() - start)
-
-
-def test3() -> None:
-    grammar: ParameterizedTreeGrammar[str, str] = ParameterizedTreeGrammar()
-    grammar.add_rule("X", RHSRule({"y": "Y"}, [], "y", [], []))
-    grammar.add_rule("Y", RHSRule({}, [Predicate(lambda _: True)], "y1", [], []))
-    grammar.add_rule("Y", RHSRule({}, [Predicate(lambda _: False)], "y2", [], []))
-    print(grammar.show())
-
-
-if __name__ == "__main__":
-    test3()
+# Literature
+# [1] Van Der Rest, Cas, and Wouter Swierstra. "A completely unique account of enumeration."
+#     Proceedings of the ACM on Programming Languages 6.ICFP (2022): 105.
+
+# Here, the indexed type [1, Section 4] is the tree grammar, where indices are non-terminals.
+# Uniqueness is guaranteed by python's set (instead of list) data structure.
+
+from functools import partial
+import itertools
+from inspect import Parameter, signature, _ParameterKind, _empty
+from collections import deque
+from collections.abc import Callable, Hashable, Iterable, Mapping, Sequence
+from typing import Any, Optional, TypeAlias, TypeVar
+from heapq import merge
+
+from clsp.sortedenum import sorted_product
+
+from .grammar import (
+    GVar,
+    ParameterizedTreeGrammar,
+    Predicate,
+    RHSRule,
+)
+from .types import Literal
+
+S = TypeVar("S")  # non-terminals
+T = TypeVar("T", bound=Hashable)
+
+Tree: TypeAlias = tuple[T, tuple["Tree[T]", ...]]
+
+
+def tree_size(tree: Tree[T]) -> int:
+    """The number of nodes in a tree."""
+
+    result = 0
+    trees: deque[Tree[T]] = deque((tree,))
+    while trees:
+        result += 1
+        trees.extendleft(trees.pop()[1])
+    return result
+
+
+def takewhile_inclusive(pred: Callable[[T], bool], it: Iterable[T]) -> Iterable[T]:
+    """Like takewhile, but also returns the first element not satisfying `pred`"""
+    for elem in it:
+        yield elem
+        if not pred(elem):
+            return
+
+
+def enumerate_terms(
+    start: S,
+    grammar: ParameterizedTreeGrammar[S, T],
+    max_count: Optional[int] = None,
+) -> Iterable[Tree[T]]:
+    return itertools.islice(enumerate_terms_iter(start, grammar, max_count), max_count)
+
+
+def validate_term(rule: RHSRule[S, T], term: Tree[T]) -> bool:
+    arguments = term[1]
+    substitution = {
+        param.name: subterm
+        for subterm, param in zip(arguments, rule.parameters)
+        if isinstance(param, GVar)
+    }
+    return all(predicate.eval(substitution) for predicate in rule.predicates)
+
+
+def enumerate_terms_iter(
+    start: S, grammar: ParameterizedTreeGrammar[S, T], max_count: Optional[int] = None
+) -> Iterable[Tree[T]]:
+    """
+    Enumerate terms as an iterator in an ascending way.
+    """
+    if start not in grammar.nonterminals():
+        return []
+
+    if max_count is not None:
+        max_count += 1
+
+    old_terms: dict[S, list[Tree[T]]] = {n: [] for n in grammar.nonterminals()}
+    already_checked: dict[S, set[int]] = {n: set() for n in grammar.nonterminals()}
+
+    terms_size: int = -1
+
+    generation = 0
+
+    there_are_more_new_terms = True
+    while there_are_more_new_terms or terms_size < sum(len(ts) for ts in old_terms.values()):
+        there_are_more_new_terms = False
+        terms_size = sum(len(ts) for ts in old_terms.values())
+        generation = generation + 1
+        for n, rhs in grammar.as_tuples():
+            out_iter, avoid_iter = itertools.tee(
+                merge(
+                    *(
+                        filter(
+                            lambda new_term: hash(new_term)
+                            not in already_checked[
+                                n
+                            ]  # Skip already generated terms for a specific symbol n
+                            and validate_term(rule, new_term),  # Check the predicates
+                            sorted_product(  # Build the new terms in a sorted iterator.
+                                *(
+                                    old_terms[m]
+                                    if not isinstance(m, Literal)
+                                    else [
+                                        (m.value, ())
+                                    ]  # Build new terms from old terms and literals
+                                    for m in rule.all_args()
+                                ),
+                                key=tree_size,  # Sort them by size
+                                combine=partial(
+                                    lambda c, args: (c, tuple(args)), rule.terminal
+                                ),  # Construct a new term from the arguments
+                            ),
+                        )
+                        # for c, ms in sorted(exprs, key=lambda expr: len(expr[1]))
+                        for rule in rhs
+                    ),
+                    key=tree_size,
+                ),
+            )
+
+            if n == start:
+                for i in out_iter:
+                    if tree_size(i) <= generation:
+                        yield i
+                    else:
+                        there_are_more_new_terms = True
+                        break
+
+            for i in avoid_iter:
+                if tree_size(i) <= generation:
+                    already_checked[n].add(hash(i))
+                    if max_count is None or len(old_terms[n]) <= max_count:
+                        old_terms[n].append(i)
+                else:
+                    there_are_more_new_terms = True
+                    break
+
+
+def bounded_union(old_elements: set[S], new_elements: Iterable[S], max_count: int) -> set[S]:
+    """Return the union of old_elements and new_elements up to max_count elements as a new set."""
+
+    result: set[S] = old_elements.copy()
+    for element in new_elements:
+        if len(result) >= max_count:
+            return result
+        elif element not in result:
+            result.add(element)
+    return result
+
+
+def new_terms(rhs: Iterable[RHSRule[S, T]], existing_terms: dict[S, set[Tree[T]]]) -> set[Tree[T]]:
+    output_set: set[Tree[T]] = set()
+    for rule in rhs:
+        list_of_params = list(rule.binder.keys())
+
+        for params in itertools.product(
+            *(existing_terms[rule.binder[name]] for name in list_of_params)
+        ):
+            params_dict = {list_of_params[i]: param for i, param in enumerate(params)}
+            if all((predicate.eval(params_dict) for predicate in rule.predicates)):
+                for args in itertools.product(
+                    *(
+                        existing_terms[arg] if not isinstance(arg, Literal) else [(arg.value, ())]
+                        for arg in rule.args
+                    )
+                ):
+                    output_set.add(
+                        (
+                            rule.terminal,
+                            tuple(
+                                itertools.chain(
+                                    (
+                                        (
+                                            (parameter.value, ())
+                                            if isinstance(parameter, Literal)
+                                            else params_dict[parameter.name]
+                                        )
+                                        for parameter in rule.parameters
+                                    ),
+                                    args,
+                                )
+                            ),
+                        )
+                    )
+    return output_set
+
+
+def enumerate_terms2(
+    start: S,
+    grammar: ParameterizedTreeGrammar[S, T],
+    max_count: Optional[int] = 100,
+) -> Iterable[Tree[T]]:
+    """Given a start symbol and a tree grammar, enumerate at most max_count ground terms derivable
+    from the start symbol ordered by (depth, term size).
+    """
+
+    if start not in grammar.nonterminals():
+        return []
+
+    # accumulator for previously seen terms
+    result: set[Tree[T]] = set()
+    terms: dict[S, set[Tree[T]]] = {n: set() for n in grammar.nonterminals()}
+    terms_size: int = -1
+    while terms_size < sum(len(ts) for ts in terms.values()):
+        terms_size = sum(len(ts) for ts in terms.values())
+
+        if max_count is None:
+            # new terms are built from previous terms according to grammar
+            terms = {n: new_terms(exprs, terms) for (n, exprs) in grammar.as_tuples()}
+        else:
+            terms = {
+                n: terms[n]
+                if len(terms[n]) >= max_count
+                else bounded_union(
+                    terms[n], sorted(new_terms(exprs, terms), key=tree_size), max_count
+                )
+                for (n, exprs) in grammar.as_tuples()
+            }
+        for term in sorted(terms[start], key=tree_size):
+            # yield term if not seen previously
+            if term not in result:
+                result.add(term)
+                yield term
+
+
+def group_by_tree_size(terms: Iterable[Tree[T]]) -> dict[int, set[Tree[T]]]:
+    """Groups terms by tree_size as a dictionary mapping size to sets of terms."""
+
+    result: dict[int, set[Tree[T]]] = dict()
+    for term in terms:
+        size = tree_size(term)
+        ts = result.get(size, set())
+        ts.add(term)
+        result[size] = ts
+    return result
+
+
+def grouped_bounded_union(
+    grouped_old_terms: dict[int, set[Tree[T]]],
+    grouped_new_terms: dict[int, set[Tree[T]]],
+    max_count: int,
+    term_size: int,
+) -> set[Tree[T]]:
+    return set(
+        itertools.chain.from_iterable(
+            bounded_union(
+                grouped_old_terms.get(i, set()),
+                grouped_new_terms.get(i, set()),
+                max_count,
+            )
+            for i in range(term_size + 1)
+        )
+    )
+
+
+def enumerate_terms_of_size(
+    start: S,
+    grammar: Mapping[S, Iterable[tuple[T, list[S]]]],
+    term_size: int,
+    max_count: int,
+) -> Iterable[Tree[T]]:
+    """Given a start symbol, a tree grammar, and term size, enumerate at most max_count ground terms
+    of specified term size derivable from the start symbol."""
+
+    # accumulator for previously seen terms
+    result: set[Tree[T]] = set()
+    terms: dict[S, set[Tree[T]]] = {n: set() for n in grammar.keys()}
+    terms_size: int = -1
+    while terms_size < sum(len(ts) for ts in terms.values()):
+        terms_size = sum(len(ts) for ts in terms.values())
+
+        new_terms: Callable[[Iterable[tuple[T, list[S]]]], set[Tree[T]]] = lambda exprs: {
+            (c, tuple(args))
+            for (c, ms) in exprs
+            for args in itertools.product(*(terms[m] for m in ms))
+        }
+
+        terms = {
+            n: terms[n]
+            if len(terms[n]) >= max_count * (terms_size + 1)
+            else grouped_bounded_union(
+                group_by_tree_size(terms[n]),
+                group_by_tree_size(new_terms(exprs)),
+                max_count,
+                term_size,
+            )
+            for (n, exprs) in grammar.items()
+        }
+
+        for term in terms[start]:
+            # yield term if not seen previously
+            if tree_size(term) == term_size and term not in result:
+                result.add(term)
+                yield term
+
+
+def interpret_term(term: Tree[T], interpretation: Optional[dict[T, Any]] = None) -> Any:
+    """Recursively evaluate given term."""
+
+    terms: deque[Tree[T]] = deque((term,))
+    combinators: deque[tuple[T, int]] = deque()
+    # decompose terms
+    while terms:
+        t = terms.pop()
+        combinators.append((t[0], len(t[1])))
+        terms.extend(reversed(t[1]))
+    results: deque[Any] = deque()
+
+    # apply/call decomposed terms
+    while combinators:
+        (c, n) = combinators.pop()
+        parameters_of_c: Sequence[Parameter] = []
+        current_combinator: partial[Any] | T | Callable[..., Any] = (
+            c if interpretation is None else interpretation[c]
+        )
+
+        if callable(current_combinator):
+            try:
+                parameters_of_c = list(signature(current_combinator).parameters.values())
+            except ValueError:
+                raise RuntimeError(
+                    f"Interpretation of combinator {c} does not expose a signature. "
+                    "If it's a built-in, you can simply wrap it in another function."
+                )
+
+            if n == 0 and len(parameters_of_c) == 0:
+                current_combinator = current_combinator()
+
+        arguments = deque((results.pop() for _ in range(n)))
+
+        while arguments:
+            if not callable(current_combinator):
+                raise RuntimeError(
+                    f"Interpretation of combinator {c} is applied to {n} argument(s), "
+                    f"but can only be applied to {n - len(arguments)}"
+                )
+
+            use_partial = False
+
+            simple_arity = len(list(filter(lambda x: x.default == _empty, parameters_of_c)))
+            default_arity = len(list(filter(lambda x: x.default != _empty, parameters_of_c)))
+
+            # if any parameter is marked as var_args, we need to use all available arguments
+            pop_all = any(map(lambda x: x.kind == _ParameterKind.VAR_POSITIONAL, parameters_of_c))
+
+            # If a var_args parameter is found, we need to subtract it from the normal parameters.
+            # Note: python does only allow one parameter in the form of *arg
+            if pop_all:
+                simple_arity -= 1
+
+            # If a combinator needs more arguments than available, we need to use partial
+            # application
+            if simple_arity > len(arguments):
+                use_partial = True
+
+            fixed_parameters: deque[Any] = deque(
+                arguments.popleft() for _ in range(min(simple_arity, len(arguments)))
+            )
+
+            var_parameters: deque[Any] = deque()
+            if pop_all:
+                var_parameters.extend(arguments)
+                arguments = deque()
+
+            default_parameters: deque[Any] = deque()
+            for _ in range(default_arity):
+                try:
+                    default_parameters.append(arguments.popleft())
+                except IndexError:
+                    pass
+
+            if use_partial:
+                current_combinator = partial(
+                    current_combinator,
+                    *fixed_parameters,
+                    *var_parameters,
+                    *default_parameters,
+                )
+            else:
+                current_combinator = current_combinator(
+                    *fixed_parameters, *var_parameters, *default_parameters
+                )
+
+        results.append(current_combinator)
+    return results.pop()
+
+
+def test() -> None:
+    # d: Mapping[str, list[tuple[str, list[str]]]] = {
+    #     "X": [("a", []), ("b", ["X", "Y"])],
+    #     "Y": [("c", []), ("d", ["Y", "X"])],
+    # }
+    d: ParameterizedTreeGrammar[str, str] = ParameterizedTreeGrammar()
+    d.update(
+        {
+            "X": deque(
+                [
+                    RHSRule({}, [], "a", [], []),
+                    RHSRule({"x": "X", "y": "Y"}, [], "b", [GVar("x"), GVar("y")], []),
+                ]
+            )
+        }
+    )
+    d.update(
+        {
+            "Y": deque(
+                [
+                    RHSRule({}, [], "c", [], []),
+                    RHSRule({"x": "X", "y": "Y"}, [], "d", [GVar("y"), GVar("x")], []),
+                ]
+            )
+        }
+    )
+    # d = {
+    #    "X": [("x", ["X1"])],
+    #    "X1": [("x", ["X2"])],
+    #    "X2": [("x", ["X3"])],
+    #    "X3": [("x", ["X4"])],
+    #    "X4": [("x", ["X5"])],
+    #    "X5": [("x", ["Z"])],
+    #    "X6": [("x", ["X7"])],
+    #    "X7": [("x", ["X8"])],
+    #    "X8": [("x", ["X9"])],
+    #    "X9": [("x", ["Z"])],
+    #    "Z": [("a", []), ("b", ["Z", "Y"])],
+    #    "Y": [("c", []), ("d", ["Y", "Z"])],
+    # }
+    # d = {
+    #    "X": [("a", []), ("b", ["Y", "Y", "Y"])],
+    #    "Y": [("c", []), ("d", ["Z"])],
+    #    "Z": [("e", [])],
+    # }
+
+    import timeit
+
+    start = timeit.default_timer()
+
+    for i, r in enumerate(itertools.islice(enumerate_terms("X", d, max_count=100), 1000000)):
+        print(i, (r))
+
+    print("Time: ", timeit.default_timer() - start)
+
+
+def test2() -> None:
+    class A:
+        def __call__(self) -> str:
+            return "A"
+
+    class B:
+        def __call__(self, a: str, b: str) -> str:
+            return f"({a}) ->B-> ({b})"
+
+    class C:
+        def __call__(self) -> str:
+            return "C"
+
+    class D:
+        def __call__(self, a: str, b: str) -> str:
+            return f"({a}) ->D-> ({b})"
+
+    # d: dict[str, list[tuple[A | B | C | D | str, list[str]]]] = {
+    #     "X": [(A(), []), (B(), ["X", "Y"]), ("Z", [])],
+    #     "Y": [(C(), []), (D(), ["Y", "X"])],
+    # }
+    d: ParameterizedTreeGrammar[str, A | B | C | D | str] = ParameterizedTreeGrammar()
+    d.update(
+        {
+            "X": deque(
+                [
+                    RHSRule({}, [], A(), [], []),
+                    RHSRule({"x": "X", "y": "Y"}, [], B(), [GVar("x"), GVar("y")], []),
+                ]
+            )
+        }
+    )
+    d.update(
+        {
+            "Y": deque(
+                [
+                    RHSRule({}, [], "Z", [], []),
+                    RHSRule({"x": "Y", "y": "Y"}, [], D(), [GVar("y"), GVar("x")], []),
+                ]
+            )
+        }
+    )
+
+    import timeit
+
+    start = timeit.default_timer()
+
+    for i, r in enumerate(itertools.islice(enumerate_terms("X", d, max_count=100), 1000000)):
+        print(i, interpret_term(r))
+
+    print("Time: ", timeit.default_timer() - start)
+
+
+def test3() -> None:
+    grammar: ParameterizedTreeGrammar[str, str] = ParameterizedTreeGrammar()
+    grammar.add_rule("X", RHSRule({"y": "Y"}, [], "y", [], []))
+    grammar.add_rule("Y", RHSRule({}, [Predicate(lambda _: True)], "y1", [], []))
+    grammar.add_rule("Y", RHSRule({}, [Predicate(lambda _: False)], "y2", [], []))
+    print(grammar.show())
+
+
+if __name__ == "__main__":
+    test3()