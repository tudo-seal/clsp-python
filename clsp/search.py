--- conflicted
+++ resolved
@@ -13,8 +13,6 @@
 from .subtypes import Subtypes
 from .types import Literal, Type, Param
 
-<<<<<<< HEAD
-=======
 @runtime_checkable
 class Comparable(Protocol):
     @abstractmethod
@@ -24,7 +22,6 @@
     @abstractmethod
     def __eq__(self: V, other: object) -> bool:
         pass
->>>>>>> 5c9bf47c
 
 
 T = TypeVar("T", bound=Hashable)
