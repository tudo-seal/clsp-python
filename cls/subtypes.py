from collections import deque

from .types import Arrow, Constructor, Intersection, Literal, Product, TVar, Type


class Subtypes:
    def __init__(self, environment: dict[str, set[str]]):
        self.environment = self._transitive_closure(
            self._reflexive_closure(environment)
        )

<<<<<<< HEAD
    def _check_subtype_rec(self, subtypes: deque[Type], supertype: Type) -> bool:
=======
    def _check_subtype_rec(
        self,
        subtypes: deque[Type[T]],
        supertype: Type[T],
        substitutions: dict[str, Literal],
    ) -> bool:
>>>>>>> 682f13b8
        if supertype.is_omega:
            return True
        match supertype:
            case Literal(name2, ty2):
                while subtypes:
                    match subtypes.pop():
                        case Literal(name1, ty1):
                            if name2 == name1 and ty1 == ty2:
                                return True
                        case TVar(name1):
                            if substitutions[name1] == supertype:
                                return True
                        case Intersection(l, r):
                            subtypes.extend((l, r))
                return False
            case Constructor(name2, arg2):
                casted_constr: deque[Type] = deque()
                while subtypes:
                    match subtypes.pop():
                        case Constructor(name1, arg1):
                            if name2 == name1 or name2 in self.environment.get(
                                name1, {}
                            ):
                                casted_constr.append(arg1)
                        case Intersection(l, r):
                            subtypes.extend((l, r))
                return len(casted_constr) != 0 and self._check_subtype_rec(
                    casted_constr, arg2, substitutions
                )
            case Arrow(src2, tgt2):
                casted_arr: deque[Type] = deque()
                while subtypes:
                    match subtypes.pop():
                        case Arrow(src1, tgt1):
                            if self._check_subtype_rec(
                                deque((src2,)), src1, substitutions
                            ):
                                casted_arr.append(tgt1)
                        case Intersection(l, r):
                            subtypes.extend((l, r))
                return len(casted_arr) != 0 and self._check_subtype_rec(
                    casted_arr, tgt2, substitutions
                )
            case Product(l2, r2):
                casted_l: deque[Type] = deque()
                casted_r: deque[Type] = deque()
                while subtypes:
                    match subtypes.pop():
                        case Product(l1, r1):
                            casted_l.append(l1)
                            casted_r.append(r1)
                        case Intersection(l, r):
                            subtypes.extend((l, r))
                return (
                    len(casted_l) != 0
                    and len(casted_r) != 0
                    and self._check_subtype_rec(casted_l, l2, substitutions)
                    and self._check_subtype_rec(casted_r, r2, substitutions)
                )
            case Intersection(l, r):
                return self._check_subtype_rec(
                    subtypes, l, substitutions
                ) and self._check_subtype_rec(subtypes, r, substitutions)
            case TVar(name):
                while subtypes:
                    match subtypes.pop():
                        case Literal(value, ty):
                            x = substitutions[name]
                            if x.value == value and x.type == ty:
                                return True
                        case Intersection(l, r):
                            subtypes.extend((l, r))
                return False
            case _:
                raise TypeError(f"Unsupported type in check_subtype: {supertype}")

<<<<<<< HEAD
    def check_subtype(self, subtype: Type, supertype: Type) -> bool:
=======
    def check_subtype(
        self, subtype: Type[T], supertype: Type[T], substitutions: dict[str, Literal]
    ) -> bool:
>>>>>>> 682f13b8
        """Decides whether subtype <= supertype."""

        return self._check_subtype_rec(deque((subtype,)), supertype, substitutions)

    @staticmethod
    def _reflexive_closure(env: dict[str, set[str]]) -> dict[str, set[str]]:
        all_types: set[str] = set(env.keys())
        for v in env.values():
            all_types.update(v)
        result: dict[str, set[str]] = {
            subtype: {subtype}.union(env.get(subtype, set())) for subtype in all_types
        }
        return result

    @staticmethod
    def _transitive_closure(env: dict[str, set[str]]) -> dict[str, set[str]]:
        result: dict[str, set[str]] = {
            subtype: supertypes.copy() for (subtype, supertypes) in env.items()
        }
        has_changed = True

        while has_changed:
            has_changed = False
            for known_supertypes in result.values():
                for supertype in known_supertypes.copy():
                    to_add: set[str] = {
                        new_supertype
                        for new_supertype in result[supertype]
                        if new_supertype not in known_supertypes
                    }
                    if to_add:
                        has_changed = True
                    known_supertypes.update(to_add)

        return result

<<<<<<< HEAD
    def minimize(self, tys: set[Type]) -> set[Type]:
        result: set[Type] = set()
        for ty in tys:
            if all(map(lambda ot: not self.check_subtype(ot, ty), result)):
                result = {ty, *(ot for ot in result if not self.check_subtype(ty, ot))}
        return result
=======
    # def minimize(self, tys: set[Type[T]]) -> set[Type[T]]:
    #     result: set[Type[T]] = set()
    #     for ty in tys:
    #         if all(map(lambda ot: not self.check_subtype(ot, ty), result)):
    #             result = {ty, *(ot for ot in result if not self.check_subtype(ty, ot))}
    #     return result
>>>>>>> 682f13b8
<|MERGE_RESOLUTION|>--- conflicted
+++ resolved
@@ -9,16 +9,12 @@
             self._reflexive_closure(environment)
         )
 
-<<<<<<< HEAD
-    def _check_subtype_rec(self, subtypes: deque[Type], supertype: Type) -> bool:
-=======
     def _check_subtype_rec(
         self,
-        subtypes: deque[Type[T]],
-        supertype: Type[T],
+        subtypes: deque[Type],
+        supertype: Type,
         substitutions: dict[str, Literal],
     ) -> bool:
->>>>>>> 682f13b8
         if supertype.is_omega:
             return True
         match supertype:
@@ -95,13 +91,9 @@
             case _:
                 raise TypeError(f"Unsupported type in check_subtype: {supertype}")
 
-<<<<<<< HEAD
-    def check_subtype(self, subtype: Type, supertype: Type) -> bool:
-=======
     def check_subtype(
-        self, subtype: Type[T], supertype: Type[T], substitutions: dict[str, Literal]
+        self, subtype: Type, supertype: Type, substitutions: dict[str, Literal]
     ) -> bool:
->>>>>>> 682f13b8
         """Decides whether subtype <= supertype."""
 
         return self._check_subtype_rec(deque((subtype,)), supertype, substitutions)
@@ -138,18 +130,9 @@
 
         return result
 
-<<<<<<< HEAD
-    def minimize(self, tys: set[Type]) -> set[Type]:
-        result: set[Type] = set()
-        for ty in tys:
-            if all(map(lambda ot: not self.check_subtype(ot, ty), result)):
-                result = {ty, *(ot for ot in result if not self.check_subtype(ty, ot))}
-        return result
-=======
-    # def minimize(self, tys: set[Type[T]]) -> set[Type[T]]:
-    #     result: set[Type[T]] = set()
+    # def minimize(self, tys: set[Type]) -> set[Type]:
+    #     result: set[Type] = set()
     #     for ty in tys:
     #         if all(map(lambda ot: not self.check_subtype(ot, ty), result)):
     #             result = {ty, *(ot for ot in result if not self.check_subtype(ty, ot))}
-    #     return result
->>>>>>> 682f13b8
+    #     return result