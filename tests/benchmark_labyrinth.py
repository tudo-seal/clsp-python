from collections.abc import Mapping
import itertools
import timeit
from dataclasses import dataclass, field
from typing import Any

from cls import (
    Type,
    Constructor,
    Product,
    Omega,
    Arrow,
    Intersection,
    FiniteCombinatoryLogic,
    enumerate_terms,
    interpret_term,
    Subtypes,
)


# pseudo-random labyrinth
def is_free(row: int, col: int) -> bool:
    SEED = 0
    if row == col:
        return True
    else:
        return (
            pow(11, (row + col + SEED) * (row + col + SEED) + col + 7, 1000003) % 5 > 0
        )


def int_to_type(x: int) -> Type[str]:
    return Constructor(str(x))


def free(row: int, col: int) -> Type[str]:
    return Constructor("Free", Product(int_to_type(row), int_to_type(col)))


def pos(row: int, col: int) -> Type[str]:
    return Constructor("Pos", Product(int_to_type(row), int_to_type(col)))


def seen(row: int, col: int) -> Type[str]:
    return Constructor(f"Seen_({row}, {col})")


@dataclass(frozen=True)
class Move:
    direction: str = field(init=True)

    def __call__(self, path: str, position: str) -> str:
        return f"{path} then go {self.direction}"


@dataclass(frozen=True)
class Start:
    def __call__(self) -> str:
        return "start"


def move(
    SIZE: int, drow_from: int, dcol_from: int, drow_to: int, dcol_to: int
) -> Type[str]:
    return Type.intersect(
        [
            Arrow(
                pos(row + drow_from, col + dcol_from),
                Arrow(
                    free(row + drow_to, col + dcol_to),
                    Intersection(
                        pos(row + drow_to, col + dcol_to),
                        seen(row + drow_to, col + dcol_to),
                    ),
                ),
            )
            for row in range(0, SIZE)
            for col in range(0, SIZE)
        ]
        + [
            Arrow(seen(row, col), Arrow(Omega(), seen(row, col)))
            for row in range(0, SIZE)
            for col in range(0, SIZE)
        ]
    )


<<<<<<< HEAD
def test() -> None:
    for row in range(SIZE):
        for col in range(SIZE):
            if is_free(row, col):
                print("-", end="")
            else:
                print("#", end="")
        print("")
=======
def labyrinth(SIZE: int = 10, output: bool = True) -> float:
    if output:
        for row in range(SIZE):
            for col in range(SIZE):
                if is_free(row, col):
                    print("-", end="")
                else:
                    print("#", end="")
            print("")
>>>>>>> 682f13b8

    free_fields: Mapping[str, Type[str]] = {
        f"Pos_at_({row}, {col})": free(row, col)
        for row in range(0, SIZE)
        for col in range(0, SIZE)
        if is_free(row, col)
    }

    repository: Mapping[Any, Type[str]] = {
        Start(): Intersection(pos(0, 0), seen(0, 0)),
<<<<<<< HEAD
        Move("up"): move(1, 0, 0, 0),
        Move("down"): move(0, 0, 1, 0),
        Move("left"): move(0, 1, 0, 0),
        Move("right"): move(0, 0, 0, 1),
=======
        Move("up"): move(SIZE, 1, 0, 0, 0),
        Move("down"): move(SIZE, 0, 0, 1, 0),
        Move("left"): move(SIZE, 0, 1, 0, 0),
        Move("right"): move(SIZE, 0, 0, 0, 1),
>>>>>>> 682f13b8
    } | free_fields

    start = timeit.default_timer()
    gamma = FiniteCombinatoryLogic(repository, Subtypes({}))
    if output:
        print("Time (Constructor): ", timeit.default_timer() - start)
    start = timeit.default_timer()

    # target: BooleanTerm[Type] = Var(pos(SIZE - 1, SIZE - 1)) & ~(Var(seen(1, 1)))
    target = pos(SIZE - 1, SIZE - 1)
    # target: BooleanTerm[Type] = Var(seen(1, 1))

    results = gamma.inhabit(target)
    if output:
        print("Time (Inhabitation): ", timeit.default_timer() - start)
    for t in itertools.islice(enumerate_terms(target, results), 3):
        if output:
            print("Term:")
            print(t)
            print("Interpretation:")
        term = interpret_term(t)
        if output:
            print(term)
            print("")
    return timeit.default_timer() - start


if __name__ == "__main__":
    labyrinth()<|MERGE_RESOLUTION|>--- conflicted
+++ resolved
@@ -29,19 +29,19 @@
         )
 
 
-def int_to_type(x: int) -> Type[str]:
+def int_to_type(x: int) -> Type:
     return Constructor(str(x))
 
 
-def free(row: int, col: int) -> Type[str]:
+def free(row: int, col: int) -> Type:
     return Constructor("Free", Product(int_to_type(row), int_to_type(col)))
 
 
-def pos(row: int, col: int) -> Type[str]:
+def pos(row: int, col: int) -> Type:
     return Constructor("Pos", Product(int_to_type(row), int_to_type(col)))
 
 
-def seen(row: int, col: int) -> Type[str]:
+def seen(row: int, col: int) -> Type:
     return Constructor(f"Seen_({row}, {col})")
 
 
@@ -59,9 +59,7 @@
         return "start"
 
 
-def move(
-    SIZE: int, drow_from: int, dcol_from: int, drow_to: int, dcol_to: int
-) -> Type[str]:
+def move(SIZE: int, drow_from: int, dcol_from: int, drow_to: int, dcol_to: int) -> Type:
     return Type.intersect(
         [
             Arrow(
@@ -85,16 +83,6 @@
     )
 
 
-<<<<<<< HEAD
-def test() -> None:
-    for row in range(SIZE):
-        for col in range(SIZE):
-            if is_free(row, col):
-                print("-", end="")
-            else:
-                print("#", end="")
-        print("")
-=======
 def labyrinth(SIZE: int = 10, output: bool = True) -> float:
     if output:
         for row in range(SIZE):
@@ -104,28 +92,20 @@
                 else:
                     print("#", end="")
             print("")
->>>>>>> 682f13b8
 
-    free_fields: Mapping[str, Type[str]] = {
+    free_fields: Mapping[str, Type] = {
         f"Pos_at_({row}, {col})": free(row, col)
         for row in range(0, SIZE)
         for col in range(0, SIZE)
         if is_free(row, col)
     }
 
-    repository: Mapping[Any, Type[str]] = {
+    repository: Mapping[Any, Type] = {
         Start(): Intersection(pos(0, 0), seen(0, 0)),
-<<<<<<< HEAD
-        Move("up"): move(1, 0, 0, 0),
-        Move("down"): move(0, 0, 1, 0),
-        Move("left"): move(0, 1, 0, 0),
-        Move("right"): move(0, 0, 0, 1),
-=======
         Move("up"): move(SIZE, 1, 0, 0, 0),
         Move("down"): move(SIZE, 0, 0, 1, 0),
         Move("left"): move(SIZE, 0, 1, 0, 0),
         Move("right"): move(SIZE, 0, 0, 0, 1),
->>>>>>> 682f13b8
     } | free_fields
 
     start = timeit.default_timer()
